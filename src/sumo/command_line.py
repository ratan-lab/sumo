--- conflicted
+++ resolved
@@ -155,11 +155,7 @@
     evaluate_parser = subparsers.add_parser('evaluate', description=description,
                                             help='evaluate or compare clustering results')
 
-<<<<<<< HEAD
-    evaluate_parser.add_argument('infile', metavar='infile.npz', type=str,
-=======
     evaluate_parser.add_argument('infile', metavar='infile.tsv', type=str,
->>>>>>> d4c0ee76
                                  help="input .tsv file containing sample names in 'sample' and clustering labels" +
                                       " in 'label' column (clusters.tsv file created by running sumo with mode 'run')")
 
